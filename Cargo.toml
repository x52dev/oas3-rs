--- conflicted
+++ resolved
@@ -1,16 +1,8 @@
 [package]
 name = "oas3"
 description = "Structures and tools to parse, navigate, and validate OpenAPI v3.1 specifications"
-<<<<<<< HEAD
-version = "0.8.1"
-authors = [
-    "softprops <d.tangren@gmail.com>",
-    "Rob Ede <robjtede@icloud.com>",
-]
-=======
 version = "0.9.0"
 authors = ["softprops <d.tangren@gmail.com>", "Rob Ede <robjtede@icloud.com>"]
->>>>>>> b2884493
 keywords = ["oas3", "openapi", "swagger", "api", "validation"]
 categories = ["data-structures", "development-tools::testing", "parsing"]
 repository = "https://github.com/x52dev/oas3-rs"
